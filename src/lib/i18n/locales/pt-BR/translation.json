--- conflicted
+++ resolved
@@ -561,12 +561,8 @@
 	"Type": "Tipo",
 	"Type Hugging Face Resolve (Download) URL": "Digite a URL do Hugging Face Resolve (Download)",
 	"Uh-oh! There was an issue connecting to {{provider}}.": "Opa! Houve um problema ao conectar-se a {{provider}}.",
-<<<<<<< HEAD
-	"Unknown File Type '{{file_type}}', but accepting and treating as plain text": "Tipo de arquivo desconhecido '{{file_type}}', mas aceitando e tratando como texto simples",
-=======
 	"UI": "",
 	"Unknown file type '{{file_type}}'. Proceeding with the file upload anyway.": "",
->>>>>>> a2ea6b1b
 	"Update": "",
 	"Update and Copy Link": "Atualizar e Copiar Link",
 	"Update password": "Atualizar senha",
